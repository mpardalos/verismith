--- conflicted
+++ resolved
@@ -1,6 +1,3 @@
-<<<<<<< HEAD
-eval "$(lorri direnv)"
-=======
 command -v lorri >/dev/null 2>&1
 lorri_available=$?
 
@@ -8,5 +5,4 @@
   eval "$(lorri direnv)"
 else
   use nix
-fi
->>>>>>> feb21582
+fi